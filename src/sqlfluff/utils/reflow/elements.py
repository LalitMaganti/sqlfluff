"""Dataclasses for reflow work."""

from itertools import chain
import logging
from dataclasses import dataclass
from typing import Dict, List, Optional, Sequence, Set, Tuple, Type, Union, cast

<<<<<<< HEAD
from sqlfluff.core.parser.segments import (
    BaseSegment,
    RawSegment,
    NewlineSegment,
    WhitespaceSegment,
    TemplateSegment,
    Indent,
    SourceFix,
=======
from sqlfluff.core.parser import BaseSegment, RawSegment
from sqlfluff.core.parser.segments import (
    NewlineSegment,
    WhitespaceSegment,
    TemplateSegment,
>>>>>>> 181918e9
)
from sqlfluff.core.rules.base import LintFix, LintResult

from sqlfluff.utils.reflow.config import ReflowConfig
from sqlfluff.utils.reflow.depthmap import DepthInfo

# Respace Algorithms
from sqlfluff.utils.reflow.respace import (
    determine_constraints,
    process_spacing,
    handle_respace__inline_with_space,
    handle_respace__inline_without_space,
)

# We're in the utils module, but users will expect reflow
# logs to appear in the context of rules. Hence it's a subset
# of the rules logger.
reflow_logger = logging.getLogger("sqlfluff.rules.reflow")


def get_consumed_whitespace(segment: Optional[RawSegment]) -> Optional[str]:
    """A helper function to extract possible consumed whitespace.

    Args:
        segment (:obj:`RawSegment`, optional): A segment to test for
            suitability and extract the source representation of if
            appropriate. If passed None, then returns None.

    Returns:
        Returns the :code:`source_str` if the segment is of type
        :code:`placeholder` and has a :code:`block_type` of
        :code:`literal`. Otherwise None.
    """
    if not segment or not segment.is_type("placeholder"):
        return None
    placeholder = cast(TemplateSegment, segment)
    if placeholder.block_type != "literal":
        return None
    return placeholder.source_str


@dataclass(frozen=True)
class ReflowElement:
    """Base reflow element class."""

    segments: Tuple[RawSegment, ...]

    @staticmethod
    def _class_types(segments: Sequence[RawSegment]) -> Set[str]:
        return set(chain.from_iterable(seg.class_types for seg in segments))

    @property
    def class_types(self) -> Set[str]:
        """Get the set of contained class types.

        Parallel to `BaseSegment.class_types`
        """
        return self._class_types(self.segments)

    @property
    def raw(self) -> str:
        """Get the current raw representation."""
        return "".join(seg.raw for seg in self.segments)

    def num_newlines(self) -> int:
        """Return the number of newlines in this element.

        These newlines are either newline segments or contained
        within consumed sections of whitespace. This counts
        both.
        """
        return sum(
            bool("newline" in seg.class_types)
            + (get_consumed_whitespace(seg) or "").count("\n")
            for seg in self.segments
        )


@dataclass(frozen=True)
class ReflowBlock(ReflowElement):
    """Class for keeping track of elements to reflow.

    This class, and its sibling :obj:`ReflowPoint`, should not
    normally be manipulated directly by rules, but instead should
    be manipulated using :obj:`ReflowSequence`.

    It holds segments to reflow and also exposes configuration
    regarding how they are expected to reflow around others. Typically
    it holds only a single element, which is usually code or a
    templated element. Because reflow operations control spacing,
    it would be very unusual for this object to be modified; as
    such it exposes relatively few methods.

    The attributes exposed are designed to be "post configuration"
    i.e. they should reflect configuration appropriately.
    """

    #: Desired spacing before this block.
    #: See :ref:`layoutspacingconfig`
    spacing_before: str
    #: Desired spacing after this block.
    #: See :ref:`layoutspacingconfig`
    spacing_after: str
    #: Desired line position for this block.
    #: See :ref:`layoutspacingconfig`
    line_position: Optional[str]
    #: Metadata on the depth of this segment within the parse tree
    #: which is used in inferring how and where line breaks should
    #: exist.
    depth_info: DepthInfo
    #: Desired spacing configurations for parent segments
    #: of the segment in this block.
    #: See :ref:`layoutspacingconfig`
    stack_spacing_configs: Dict[int, str]
    #: Desired line position configurations for parent segments
    #: of the segment in this block.
    #: See :ref:`layoutspacingconfig`
    line_position_configs: Dict[int, str]

    @classmethod
    def from_config(
        cls: Type["ReflowBlock"], segments, config: ReflowConfig, depth_info: DepthInfo
    ) -> "ReflowBlock":
        """Construct a ReflowBlock while extracting relevant configuration.

        This is the primary route to construct a ReflowBlock, as
        is allows all of the inference of the spacing and position
        configuration from the segments it contains and the
        appropriate config objects.
        """
        block_config = config.get_block_config(cls._class_types(segments), depth_info)
        stack_spacing_configs = {}
        line_position_configs = {}
        for hash, class_types in zip(
            depth_info.stack_hashes, depth_info.stack_class_types
        ):
            cfg = config.get_block_config(class_types)
            if cfg.spacing_within:
                stack_spacing_configs[hash] = cfg.spacing_within
            if cfg.line_position:
                line_position_configs[hash] = cfg.line_position
        return cls(
            segments=segments,
            spacing_before=block_config.spacing_before,
            spacing_after=block_config.spacing_after,
            line_position=block_config.line_position,
            depth_info=depth_info,
            stack_spacing_configs=stack_spacing_configs,
            line_position_configs=line_position_configs,
        )


def _indent_description(indent: str):
    """Construct a human readable description of the indent."""
    if indent == "":
        return "no indent"
    elif indent[0] == " ":
        assert all(c == " " for c in indent)
        return f"indent of {len(indent)} spaces"
<<<<<<< HEAD
    elif indent[0] == "\t":
=======
    elif indent[0] == "\t":  # pragma: no cover
>>>>>>> 181918e9
        assert all(c == "\t" for c in indent)
        return f"indent of {len(indent)} tabs"
    else:  # pragma: no cover
        raise NotImplementedError(f"Invalid indent construction: {indent!r}")


@dataclass(frozen=True)
class ReflowPoint(ReflowElement):
    """Class for keeping track of editable elements in reflow.

    This class, and its sibling :obj:`ReflowBlock`, should not
    normally be manipulated directly by rules, but instead should
    be manipulated using :obj:`ReflowSequence`.

    It holds segments which can be changed during a reflow operation
    such as whitespace and newlines.It may also contain :obj:`Indent`
    and :obj:`Dedent` elements.

    It holds no configuration and is influenced by the blocks on either
    side, so that any operations on it usually have that configuration
    passed in as required.
    """

    def _get_indent_segment(self) -> Optional[RawSegment]:
        """Get the current indent segment (if there)."""
        indent = None
        for seg in reversed(self.segments):
            if seg.is_type("newline"):
                return indent
            elif seg.is_type("whitespace"):
                indent = seg
            elif "\n" in (get_consumed_whitespace(seg) or ""):
                # Consumed whitespace case.
                # NOTE: In this situation, we're not looking for
                # separate newline and indent segments, we're
                # making the assumption that they'll be together
                # which I think is a safe one for now.
                return seg
        # i.e. if we never find a newline, it's not an indent.
        return None

    def get_indent(self) -> Optional[str]:
        """Get the current indent (if there)."""
        # If no newlines, it's not an indent. Return None.
        if not self.num_newlines():
            return None
        # If there are newlines but no indent segment. Return "".
        seg = self._get_indent_segment()
        consumed_whitespace = get_consumed_whitespace(seg)
        if consumed_whitespace:  # pragma: no cover
            # Return last bit after newline.
            # NOTE: Not tested, because usually this would happen
            # directly via _get_indent_segment.
            return consumed_whitespace.split("\n")[-1]
        return seg.raw if seg else ""

    def get_indent_impulse(self) -> Tuple[int, int]:
        """Get the change in intended indent balance from this point.

        Returns:
            :obj:`tuple` of :obj:`int`: The first value is the raw
                impulse. The second is the deepest trough in the indent
                through the values to allow wiping of buffers.
        """
        trough = 0
        running_sum = 0
        for seg in self.segments:
            if seg.is_type("indent"):
                running_sum += cast(Indent, seg).indent_val
            if running_sum < trough:
                trough = running_sum
        return running_sum, trough

    def indent_to(
        self,
        desired_indent: str,
        after: Optional[BaseSegment] = None,
        before: Optional[BaseSegment] = None,
<<<<<<< HEAD
        description: Optional[str] = None,
=======
>>>>>>> 181918e9
    ) -> Tuple[List[LintResult], "ReflowPoint"]:
        """Coerce a point to have a particular indent.

        If the point currently contains no newlines, one will
        be introduced and any trailing whitespace will be effectively
        removed.

        More specifically, the newline is *inserted before* the existing
        whitespace, with the new indent being a *replacement* for that
        same whitespace.

        For placeholder newlines or indents we generate appropriate
        source fixes.
        """
        assert "\n" not in desired_indent, "Newline found in desired indent."
        # Get the indent (or in the case of no newline, the last whitespace)
        indent_seg = self._get_indent_segment()
        reflow_logger.debug(
            "Coercing indent %s to %r. (newlines: %s)",
            indent_seg,
            desired_indent,
            self.num_newlines(),
        )

        if indent_seg and indent_seg.is_type("placeholder"):
            # Handle the placeholder case.
            indent_seg = cast(TemplateSegment, indent_seg)
            # There should always be a newline, so assert that.
            assert "\n" in indent_seg.source_str
            # We should always replace the section _containing_ the
            # newline, rather than just bluntly inserting. This
            # makes slicing later easier.
            current_indent = indent_seg.source_str.split("\n")[-1]
            source_slice = slice(
                # Minus _one more_ for to cover the newline too.
                indent_seg.pos_marker.source_slice.stop - len(current_indent) - 1,
                indent_seg.pos_marker.source_slice.stop,
            )
            new_placeholder = indent_seg.edit(
                source_fixes=[
                    SourceFix(
                        "\n" + desired_indent,
                        source_slice,
                        # The templated slice is going to be a zero slice _anyway_.
                        indent_seg.pos_marker.templated_slice,
                    )
                ],
                source_str=indent_seg.source_str[: -len(current_indent)]
                + desired_indent,
            )
            new_segments = [
                new_placeholder if seg is indent_seg else seg for seg in self.segments
            ]
            return [
                LintResult(
                    indent_seg,
                    [LintFix.replace(indent_seg, [new_placeholder])],
                    description=description
                    or f"Expected {_indent_description(desired_indent)}.",
                )
            ], ReflowPoint(tuple(new_segments))

        elif self.num_newlines():
            # There is already a newline. Is there an indent?
            if indent_seg:
                # Coerce existing indent to desired.
                if indent_seg.raw == desired_indent:
                    # Trivial case. Indent already correct
                    return [], self
                elif desired_indent == "":
                    # Coerce to no indent. We don't want the indent. Delete it.
                    new_indent = indent_seg.edit(desired_indent)
                    idx = self.segments.index(indent_seg)
                    return [
                        LintResult(
                            indent_seg,
                            [LintFix.delete(indent_seg)],
<<<<<<< HEAD
                            description=description or "Line should not be indented.",
=======
                            description="Line should not be indented.",
>>>>>>> 181918e9
                        )
                    ], ReflowPoint(self.segments[:idx] + self.segments[idx + 1 :])

                # Standard case of an indent change.
                new_indent = indent_seg.edit(desired_indent)
                idx = self.segments.index(indent_seg)
                return [
                    LintResult(
                        indent_seg,
                        [LintFix.replace(indent_seg, [new_indent])],
<<<<<<< HEAD
                        description=description
                        or f"Expected {_indent_description(desired_indent)}.",
=======
                        description=f"Expected {_indent_description(desired_indent)}.",
>>>>>>> 181918e9
                    )
                ], ReflowPoint(
                    self.segments[:idx] + (new_indent,) + self.segments[idx + 1 :]
                )

            else:
                # There is a newline, but no indent. Make one after the newline
                # Find the index of the last newline (there _will_ be one because
                # we checked self.num_newlines() above).
                for idx in range(len(self.segments) - 1, -1, -1):
                    if self.segments[idx].is_type("newline"):
                        break
                new_indent = WhitespaceSegment(desired_indent)
                # Rather than doing a `create_after` here, we're
                # going to do a replace. This is effectively to give a hint
                # to the linter that this is safe to do before a templated
                # placeholder. This solves some potential bugs - although
                # it feels a bit like a workaround.
                return [
                    LintResult(
                        self.segments[idx],
                        [LintFix.create_after(self.segments[idx], [new_indent])],
<<<<<<< HEAD
                        description=description
                        or f"Expected {_indent_description(desired_indent)}.",
=======
                        description=f"Expected {_indent_description(desired_indent)}.",
>>>>>>> 181918e9
                    )
                ], ReflowPoint(
                    self.segments[: idx + 1] + (new_indent,) + self.segments[idx + 1 :]
                )

        else:
            # There isn't currently a newline.
            new_newline = NewlineSegment()
            # Check for whitespace
            ws_seg = None
            for seg in self.segments[::-1]:
                if seg.is_type("whitespace"):
                    ws_seg = seg
            if not ws_seg:
                # There isn't a whitespace segment either. We need to insert one.
                # Do we have an anchor?
                new_indent = WhitespaceSegment(desired_indent)
                if not before and not after:  # pragma: no cover
                    raise NotImplementedError(
                        "Not set up to handle empty points in this "
                        "scenario without provided before/after "
                        f"anchor: {self.segments}"
                    )
                # Otherwise make a new indent, attached to the relevant anchor.
                # Prefer anchoring before because it makes the labelling better.
                elif before:
                    before_raw = (
                        cast(TemplateSegment, before).source_str
                        if before.is_type("placeholder")
                        else before.raw
                    )
                    fix = LintFix.create_before(
                        before,
                        [new_newline, new_indent],
                    )
<<<<<<< HEAD
                    description = description or (
=======
                    description = (
>>>>>>> 181918e9
                        "Expected line break and "
                        f"{_indent_description(desired_indent)} "
                        f"before {before_raw!r}."
                    )
                else:
                    assert after  # mypy hint
                    after_raw = (
                        cast(TemplateSegment, after).source_str
                        if after.is_type("placeholder")
                        else after.raw
                    )
                    fix = LintFix.create_after(
                        after,
                        [new_newline, new_indent],
                    )
<<<<<<< HEAD
                    description = description or (
=======
                    description = (
>>>>>>> 181918e9
                        "Expected line break and "
                        f"{_indent_description(desired_indent)} "
                        f"after {after_raw!r}."
                    )
                new_point = ReflowPoint((new_newline, new_indent))
                anchor = before
            else:
                # There is whitespace. Coerce it to the right indent and add
                # a newline _before_. In the edge case that we're coercing to
                # _no indent_, edit existing indent to be the newline and leave
                # it there.
                new_segs: List[RawSegment]
                if desired_indent == "":
                    new_segs = [new_newline]
                else:
                    new_segs = [new_newline, ws_seg.edit(desired_indent)]
                idx = self.segments.index(ws_seg)
<<<<<<< HEAD
                if not description:
                    # Prefer before, because it makes the anchoring better.
                    if before:
                        description = (
                            "Expected line break and "
                            f"{_indent_description(desired_indent)} "
                            f"before {before.raw!r}."
                        )
                    elif after:
                        description = (
                            "Expected line break and "
                            f"{_indent_description(desired_indent)} "
                            f"after {after.raw!r}."
                        )
                    else:  # pragma: no cover
                        # NOTE: Doesn't have test coverage because there's
                        # normally an `after` or `before` value, so this
                        # clause is unused.
                        description = (
                            "Expected line break and "
                            f"{_indent_description(desired_indent)}."
                        )
=======
                # Prefer before, because it makes the anchoring better.
                if before:
                    description = (
                        "Expected line break and "
                        f"{_indent_description(desired_indent)} "
                        f"before {before.raw!r}."
                    )
                elif after:
                    description = (
                        "Expected line break and "
                        f"{_indent_description(desired_indent)} "
                        f"after {after.raw!r}."
                    )
                else:  # pragma: no cover
                    # NOTE: Doesn't have test coverage because there's
                    # normally an `after` or `before` value, so this
                    # clause is unused.
                    description = (
                        "Expected line break and "
                        f"{_indent_description(desired_indent)}."
                    )
>>>>>>> 181918e9
                fix = LintFix.replace(ws_seg, new_segs)
                new_point = ReflowPoint(
                    self.segments[:idx] + tuple(new_segs) + self.segments[idx + 1 :]
                )
                anchor = ws_seg

            return [LintResult(anchor, fixes=[fix], description=description)], new_point

    def respace_point(
        self,
        prev_block: Optional[ReflowBlock],
        next_block: Optional[ReflowBlock],
        root_segment: BaseSegment,
        lint_results: List[LintResult],
        strip_newlines: bool = False,
        anchor_on: str = "before",
    ) -> Tuple[List[LintResult], "ReflowPoint"]:
        """Respace a point based on given constraints.

        NB: This effectively includes trailing whitespace fixes.

        Deletion and edit fixes are generated immediately, but creations
        are paused to the end and done in bulk so as not to generate conflicts.

        Note that the `strip_newlines` functionality exists here as a slight
        exception to pure respacing, but as a very simple case of positioning
        line breaks. The default operation of `respace` does not enable it,
        however it exists as a convenience for rules which wish to use it.
        """
        existing_results = lint_results[:]
        pre_constraint, post_constraint, strip_newlines = determine_constraints(
            prev_block, next_block, strip_newlines
        )

        reflow_logger.debug("Respacing: %s", self)

        # The buffer is used to create the new reflow point to return
        segment_buffer, last_whitespace, new_results = process_spacing(
            list(self.segments), strip_newlines
        )

        # Check for final trailing whitespace (which otherwise looks like an indent).
        if next_block and "end_of_file" in next_block.class_types and last_whitespace:
            new_results.append(
                LintResult(
                    last_whitespace,
                    [LintFix.delete(last_whitespace)],
                    description="Unnecessary trailing whitespace at end of file.",
                )
            )
            segment_buffer.remove(last_whitespace)
            last_whitespace = None

        # Is there a newline?
        # NOTE: We do this based on the segment buffer rather than self.class_types
        # because we may have just removed any present newlines in the buffer.
        if (
            any(seg.is_type("newline") for seg in segment_buffer) and not strip_newlines
        ) or (next_block and "end_of_file" in next_block.class_types):
            # Most of this section should be handled as _Indentation_.
            # BUT: There is one case we should handle here.
            # If we find that the last whitespace has a newline
            # before it, and the position markers imply there was
            # a removal between them, then remove the whitespace.
            # This ensures a consistent indent.
            if last_whitespace:
                ws_idx = self.segments.index(last_whitespace)
                if ws_idx > 0:
                    prev_seg = self.segments[ws_idx - 1]
                    if (
                        prev_seg.is_type("newline")
                        # Not just unequal. Must be actively _before_.
                        # NOTE: Based on working locations
                        and prev_seg.get_end_loc() < last_whitespace.get_start_loc()
                    ):
                        reflow_logger.debug(
                            "    Removing non-contiguous whitespace post removal."
                        )
                        segment_buffer.remove(last_whitespace)
                        # Ideally we should attach to an existing result.
                        # To do that effectively, we should look for the removed
                        # segment in the existing results.
                        temp_idx = last_whitespace.pos_marker.templated_slice.start
                        for res in existing_results:
                            if (
                                res.anchor
                                and res.anchor.pos_marker
                                and res.anchor.pos_marker.templated_slice.stop
                                == temp_idx
                            ):
                                break
<<<<<<< HEAD
                        else:
=======
                        else:  # pragma: no cover
>>>>>>> 181918e9
                            raise NotImplementedError("Could not find removal result.")
                        existing_results.remove(res)
                        new_results.append(
                            LintResult(
                                res.anchor,
                                fixes=res.fixes + [LintFix("delete", last_whitespace)],
                                description=res.description,
                            )
                        )
            # Return the results.
            return existing_results + new_results, ReflowPoint(tuple(segment_buffer))
<<<<<<< HEAD

        # Otherwise this is this an inline case? (i.e. no newline)
        reflow_logger.debug(
            "    Inline case. Constraints: %s <-> %s.",
            pre_constraint,
            post_constraint,
        )

=======

        # Otherwise this is this an inline case? (i.e. no newline)
        reflow_logger.debug(
            "    Inline case. Constraints: %s <-> %s.",
            pre_constraint,
            post_constraint,
        )

>>>>>>> 181918e9
        # Do we at least have _some_ whitespace?
        if last_whitespace:
            # We do - is it the right size?
            segment_buffer, results = handle_respace__inline_with_space(
                pre_constraint,
                post_constraint,
                next_block,
                root_segment,
                segment_buffer,
                last_whitespace,
            )
            new_results.extend(results)
        else:
            # No. Should we insert some?
            # NOTE: This method operates on the existing fix buffer.
            segment_buffer, new_results, edited = handle_respace__inline_without_space(
                pre_constraint,
                post_constraint,
                prev_block,
                next_block,
                segment_buffer,
                existing_results + new_results,
                anchor_on=anchor_on,
            )
            existing_results = []
            if edited:
                reflow_logger.debug("    Modified result buffer: %s", new_results)

        # Only log if we actually made a change.
        if new_results:
            reflow_logger.debug("    New Results: %s", new_results)

        return existing_results + new_results, ReflowPoint(tuple(segment_buffer))


ReflowSequenceType = List[Union[ReflowBlock, ReflowPoint]]<|MERGE_RESOLUTION|>--- conflicted
+++ resolved
@@ -5,7 +5,6 @@
 from dataclasses import dataclass
 from typing import Dict, List, Optional, Sequence, Set, Tuple, Type, Union, cast
 
-<<<<<<< HEAD
 from sqlfluff.core.parser.segments import (
     BaseSegment,
     RawSegment,
@@ -14,13 +13,6 @@
     TemplateSegment,
     Indent,
     SourceFix,
-=======
-from sqlfluff.core.parser import BaseSegment, RawSegment
-from sqlfluff.core.parser.segments import (
-    NewlineSegment,
-    WhitespaceSegment,
-    TemplateSegment,
->>>>>>> 181918e9
 )
 from sqlfluff.core.rules.base import LintFix, LintResult
 
@@ -180,11 +172,7 @@
     elif indent[0] == " ":
         assert all(c == " " for c in indent)
         return f"indent of {len(indent)} spaces"
-<<<<<<< HEAD
-    elif indent[0] == "\t":
-=======
     elif indent[0] == "\t":  # pragma: no cover
->>>>>>> 181918e9
         assert all(c == "\t" for c in indent)
         return f"indent of {len(indent)} tabs"
     else:  # pragma: no cover
@@ -263,10 +251,7 @@
         desired_indent: str,
         after: Optional[BaseSegment] = None,
         before: Optional[BaseSegment] = None,
-<<<<<<< HEAD
         description: Optional[str] = None,
-=======
->>>>>>> 181918e9
     ) -> Tuple[List[LintResult], "ReflowPoint"]:
         """Coerce a point to have a particular indent.
 
@@ -344,11 +329,7 @@
                         LintResult(
                             indent_seg,
                             [LintFix.delete(indent_seg)],
-<<<<<<< HEAD
                             description=description or "Line should not be indented.",
-=======
-                            description="Line should not be indented.",
->>>>>>> 181918e9
                         )
                     ], ReflowPoint(self.segments[:idx] + self.segments[idx + 1 :])
 
@@ -359,12 +340,8 @@
                     LintResult(
                         indent_seg,
                         [LintFix.replace(indent_seg, [new_indent])],
-<<<<<<< HEAD
                         description=description
                         or f"Expected {_indent_description(desired_indent)}.",
-=======
-                        description=f"Expected {_indent_description(desired_indent)}.",
->>>>>>> 181918e9
                     )
                 ], ReflowPoint(
                     self.segments[:idx] + (new_indent,) + self.segments[idx + 1 :]
@@ -387,12 +364,8 @@
                     LintResult(
                         self.segments[idx],
                         [LintFix.create_after(self.segments[idx], [new_indent])],
-<<<<<<< HEAD
                         description=description
                         or f"Expected {_indent_description(desired_indent)}.",
-=======
-                        description=f"Expected {_indent_description(desired_indent)}.",
->>>>>>> 181918e9
                     )
                 ], ReflowPoint(
                     self.segments[: idx + 1] + (new_indent,) + self.segments[idx + 1 :]
@@ -428,11 +401,7 @@
                         before,
                         [new_newline, new_indent],
                     )
-<<<<<<< HEAD
                     description = description or (
-=======
-                    description = (
->>>>>>> 181918e9
                         "Expected line break and "
                         f"{_indent_description(desired_indent)} "
                         f"before {before_raw!r}."
@@ -448,11 +417,7 @@
                         after,
                         [new_newline, new_indent],
                     )
-<<<<<<< HEAD
                     description = description or (
-=======
-                    description = (
->>>>>>> 181918e9
                         "Expected line break and "
                         f"{_indent_description(desired_indent)} "
                         f"after {after_raw!r}."
@@ -470,7 +435,6 @@
                 else:
                     new_segs = [new_newline, ws_seg.edit(desired_indent)]
                 idx = self.segments.index(ws_seg)
-<<<<<<< HEAD
                 if not description:
                     # Prefer before, because it makes the anchoring better.
                     if before:
@@ -493,29 +457,6 @@
                             "Expected line break and "
                             f"{_indent_description(desired_indent)}."
                         )
-=======
-                # Prefer before, because it makes the anchoring better.
-                if before:
-                    description = (
-                        "Expected line break and "
-                        f"{_indent_description(desired_indent)} "
-                        f"before {before.raw!r}."
-                    )
-                elif after:
-                    description = (
-                        "Expected line break and "
-                        f"{_indent_description(desired_indent)} "
-                        f"after {after.raw!r}."
-                    )
-                else:  # pragma: no cover
-                    # NOTE: Doesn't have test coverage because there's
-                    # normally an `after` or `before` value, so this
-                    # clause is unused.
-                    description = (
-                        "Expected line break and "
-                        f"{_indent_description(desired_indent)}."
-                    )
->>>>>>> 181918e9
                 fix = LintFix.replace(ws_seg, new_segs)
                 new_point = ReflowPoint(
                     self.segments[:idx] + tuple(new_segs) + self.segments[idx + 1 :]
@@ -607,11 +548,7 @@
                                 == temp_idx
                             ):
                                 break
-<<<<<<< HEAD
-                        else:
-=======
                         else:  # pragma: no cover
->>>>>>> 181918e9
                             raise NotImplementedError("Could not find removal result.")
                         existing_results.remove(res)
                         new_results.append(
@@ -623,25 +560,14 @@
                         )
             # Return the results.
             return existing_results + new_results, ReflowPoint(tuple(segment_buffer))
-<<<<<<< HEAD
-
-        # Otherwise this is this an inline case? (i.e. no newline)
+
+        # Otherwise is this an inline case? (i.e. no newline)
         reflow_logger.debug(
             "    Inline case. Constraints: %s <-> %s.",
             pre_constraint,
             post_constraint,
         )
 
-=======
-
-        # Otherwise this is this an inline case? (i.e. no newline)
-        reflow_logger.debug(
-            "    Inline case. Constraints: %s <-> %s.",
-            pre_constraint,
-            post_constraint,
-        )
-
->>>>>>> 181918e9
         # Do we at least have _some_ whitespace?
         if last_whitespace:
             # We do - is it the right size?
