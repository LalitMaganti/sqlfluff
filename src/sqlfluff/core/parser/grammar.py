--- conflicted
+++ resolved
@@ -1445,80 +1445,6 @@
                     else:
                         return MatchResult.from_unmatched(segments)
 
-<<<<<<< HEAD
-    def expected_string(self, dialect=None, called_from=None):
-        """Get the expected string from the referenced element."""
-        return " {0} ".format(
-            self.delimiter.expected_string(dialect=dialect, called_from=called_from)
-        ).join(
-            opt.expected_string(dialect=dialect, called_from=called_from)
-            for opt in self._elements
-        )
-
-
-class ContainsOnly(BaseGrammar):
-    """Match if the sequence contains only matches.
-
-    In this grammar we allow not just elements with a `match` method,
-    but also to match by name if a string is one of the elements. This
-    exists mostly as legacy functionality.
-    """
-
-    def __init__(self, *args, **kwargs):
-        """Initialise, but don't resolve refs in this case.
-
-        For ContainsOnly, the references could be types.
-
-        """
-        kwargs["resolve_refs"] = False
-        super().__init__(*args, **kwargs)
-
-    @match_wrapper()
-    def match(self, segments, parse_context):
-        """Match if the sequence contains segments that match an element."""
-        matched_buffer = ()
-        forward_buffer = segments
-        while True:
-            if len(forward_buffer) == 0:
-                # We're all good
-                return MatchResult.from_matched(matched_buffer)
-            elif self.code_only and not forward_buffer[0].is_code:
-                matched_buffer += (forward_buffer[0],)
-                forward_buffer = forward_buffer[1:]
-            else:
-                # Try and match it
-                for opt in self._elements:
-                    if isinstance(opt, str):
-                        if forward_buffer[0].is_type(opt):
-                            matched_buffer += (forward_buffer[0],)
-                            forward_buffer = forward_buffer[1:]
-                            break
-                    else:
-                        with parse_context.deeper_match() as ctx:
-                            m = opt.match(forward_buffer, parse_context=ctx)
-                        if m:
-                            matched_buffer += m.matched_segments
-                            forward_buffer = m.unmatched_segments
-                            break
-                else:
-                    # Unable to match the forward buffer. We must have found something
-                    # which isn't on our element list. Crash out.
-                    return MatchResult.from_unmatched(segments)
-
-    def expected_string(self, dialect=None, called_from=None):
-        """Get the expected string from the referenced element."""
-        buff = []
-        for opt in self._elements:
-            if isinstance(opt, str):
-                buff.append(opt)
-            else:
-                buff.append(
-                    opt.expected_string(dialect=dialect, called_from=called_from)
-                )
-        return " ( " + " | ".join(buff) + " | + )"
-
-=======
->>>>>>> c64ad51a
 
 class StartsWith(GreedyUntil):
     """Match if this sequence starts with a match.
