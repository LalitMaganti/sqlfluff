"""Implementation of Rule L003."""
from typing import List

from sqlfluff.core.rules import BaseRule, LintResult, RuleContext
from sqlfluff.core.rules.crawlers import RootOnlyCrawler
from sqlfluff.core.rules.doc_decorators import (
    document_configuration,
    document_fix_compatible,
    document_groups,
)
from sqlfluff.utils.reflow.sequence import ReflowSequence


@document_groups
@document_fix_compatible
@document_configuration
class Rule_L003(BaseRule):
    """Indentation not consistent with previous lines.

    **Anti-pattern**

    The ``•`` character represents a space.
    In this example, the third line contains five spaces instead of four.

    .. code-block:: sql
       :force:

        SELECT
        ••••a,
        •••••b
        FROM foo


    **Best practice**

    Change the indentation to use a multiple of four spaces.

    .. code-block:: sql
       :force:

        SELECT
        ••••a,
        ••••b
        FROM foo

    """

    groups = ("all", "core")
    crawl_behaviour = RootOnlyCrawler()
    targets_templated = True
    _adjust_anchors = True

    def _eval(self, context: RuleContext) -> List[LintResult]:
        """Indentation not consistent with previous lines.

        To set the default tab size, set the `tab_space_size` value
        in the appropriate configuration.

        We compare each line (first non-whitespace element of the
        line), with the indentation of previous lines. The presence
        (or lack) of indent or dedent meta-characters indicate whether
        the indent is appropriate.

        - Any line is assessed by the indent level at the first non
          whitespace element.
        - Any increase in indentation may be _up to_ the number of
          indent characters.
        - Any line must be in line with the previous line which had
          the same indent balance at its start.
        - Apart from "whole" indents, a "hanging" indent is possible
          if the line starts in line with either the indent of the
          previous line or if it starts at the same indent as the *last*
          indent meta segment in the previous line.

        """
        results = []

<<<<<<< HEAD
        fixes = (
            ReflowSequence.from_root(context.segment, context.config)
            .reindent()
            .get_fixes()
=======
            # Check to see if we've got a whole number of multiples. If
            # we do then record the number for later, otherwise raise
            # an error. We do the comparison here so we have a reference
            # point to do the repairs. We need a sensible previous line
            # to base the repairs off. If there's no indent at all, then
            # we should also take this route because there SHOULD be one.
            if this_line.indent_size % self.tab_space_size != 0:
                memory.problem_lines.add(this_line_no)

                # The default indent is the one just reconstructs it from
                # the indent size.
                desired_indent = self._make_indent(
                    indent_unit=self.indent_unit,
                    tab_space_size=self.tab_space_size,
                    num=indent_diff + this_indent_num,
                )
                # If we have the option of a hanging indent then use it.
                if self.hanging_indents and prev_line.hanging_indent:
                    self.logger.debug("        Use hanging indent.")
                    desired_indent = " " * prev_line.hanging_indent

                fixes = self._coerce_indent_to(
                    desired_indent=desired_indent,
                    current_indent_buffer=this_line.indent_buffer,
                    current_anchor=trigger_segment,
                )
                return LintResult(
                    anchor=trigger_segment,
                    memory=memory,
                    description=_Desc(
                        expected=len(desired_indent) // self.tab_space_size,
                        found=this_indent_num,
                        has_partial_indent=has_partial_indent,
                        compared_to=prev_line.line_no,
                    ),
                    fixes=fixes,
                )

            # The indent number should be at least 1, and can be UP TO
            # and including the difference in the indent balance.
            if comp_indent_num == this_indent_num:
                # We have two lines indented the same, but with a different starting
                # indent balance. This is either a problem OR a sign that one of the
                # opening indents wasn't used. We account for the latter and then
                # have a violation if that wasn't the case.

                # Does the comparison line have enough unused indent to get us back
                # to where we need to be? NB: This should only be applied if this is
                # a CLOSING bracket.

                # First work out if we have some closing brackets, and if so, how
                # many.
                b_num = 0
                for elem in this_line.line_buffer:
                    if not elem.is_code:
                        continue
                    if elem.is_type("end_bracket", "end_square_bracket"):
                        b_num += 1
                        continue
                    break  # pragma: no cover

                if b_num < indent_diff:
                    # It doesn't. That means we *should* have an indent when
                    # compared to this line and we DON'T.
                    memory.problem_lines.add(this_line_no)
                    return LintResult(
                        anchor=trigger_segment,
                        memory=memory,
                        description=_Desc(
                            expected=this_indent_num + 1,
                            found=this_indent_num,
                            has_partial_indent=has_partial_indent,
                            compared_to=prev_line.line_no,
                        ),
                        # Coerce the indent to what we think it should be.
                        fixes=self._coerce_indent_to(
                            desired_indent=self._make_indent(
                                num=this_indent_num + 1,
                                tab_space_size=self.tab_space_size,
                                indent_unit=self.indent_unit,
                            ),
                            current_indent_buffer=this_line.indent_buffer,
                            current_anchor=trigger_segment,
                        ),
                    )
            elif (
                this_indent_num < comp_indent_num
                or this_indent_num > comp_indent_num + indent_diff
            ):
                memory.problem_lines.add(this_line_no)
                desired_indent = self._make_indent(
                    num=comp_indent_num,
                    indent_unit=self.indent_unit,
                    tab_space_size=self.tab_space_size,
                )
                fixes = self._coerce_indent_to(
                    desired_indent=desired_indent,
                    current_indent_buffer=this_line.indent_buffer,
                    current_anchor=trigger_segment,
                )
                return LintResult(
                    anchor=trigger_segment,
                    memory=memory,
                    description=_Desc(
                        expected=comp_indent_num,
                        found=this_indent_num,
                        has_partial_indent=has_partial_indent,
                        compared_to=prev_line.line_no,
                    ),
                    fixes=fixes,
                )

        # This was a valid comparison, so if it doesn't flag then
        # we can assume that we're ok.
        self.logger.debug("    Indent deemed ok comparing to #%s", prev_line_no)
        comment_fix = self._calculate_comment_fixes(
            memory, previous_line_numbers, this_line
        )
        return comment_fix or LintResult(memory=memory)

    def _calculate_comment_fixes(
        self, memory: _Memory, previous_line_numbers: List[int], this_line: _LineSummary
    ) -> Optional[LintResult]:
        # Given that this line is ok, consider if the preceding lines are
        # comments. If they are, lint the indentation of the comment(s).
        fixes: List[LintFix] = []
        anchor: Optional[BaseSegment] = None
        for n in previous_line_numbers:
            if n not in memory.comment_lines:
                break
            # The previous line WAS a comment.
            prev_line = memory.line_summaries[n]
            if this_line.indent_size != prev_line.indent_size:
                # It's not aligned.
                # Find the anchor first.
                for seg in prev_line.line_buffer:
                    if seg.is_type("comment"):
                        anchor = seg
                        break

                if not anchor:  # pragma: no cover
                    continue

                fixes += self._coerce_indent_to(
                    desired_indent="".join(
                        elem.raw for elem in this_line.indent_buffer
                    ),
                    current_indent_buffer=prev_line.indent_buffer,
                    current_anchor=anchor,
                )

                memory.problem_lines.add(n)

        if not fixes:
            return None

        return LintResult(
            anchor=anchor,
            memory=memory,
            description="Comment not aligned with following line.",
            fixes=fixes,
        )

    def _handle_hanging_indents(
        self,
        this_line: _LineSummary,
        previous_lines: List[_LineSummary],
        memory: _Memory,
    ) -> Optional[LintResult]:
        if len(previous_lines) == 0:
            return None

        last_line = _find_last_meaningful_line(previous_lines)
        if not last_line:
            return None
        # Handle Hanging Indents
        is_anchor_indent_match = (
            this_line.anchor_indent_balance == last_line.anchor_indent_balance
        )
        is_end_indent_match = this_line.indent_size == last_line.indent_size
        is_known_hanging_line = last_line.line_no in memory.hanging_lines
        # There MUST also be a non-zero indent. Otherwise we're just on the
        # baseline.
        if this_line.indent_size <= 0:
            return None

        # NB: Hangers are only allowed if there was content after the last
        # indent on the previous line. Otherwise it's just an indent.
        is_hanging_match = this_line.indent_size == last_line.hanging_indent
        # Or they're if the indent balance is the same and the indent is the
        # same AND the previous line was a hanger
        is_matching_previous = (
            is_anchor_indent_match and is_end_indent_match and is_known_hanging_line
        )
        if not is_matching_previous and not is_hanging_match:
            return None
        memory.hanging_lines.add(this_line.line_no)
        self.logger.debug("    Hanger Line. #%s", this_line.line_no)
        self.logger.debug("    Last Line: %s", last_line)
        return LintResult(memory=memory)

    def _handle_template_blocks(
        self,
        this_line: _LineSummary,
        trigger_segment: BaseSegment,
        previous_lines: List[_LineSummary],
        memory: _Memory,
    ):
        # For a template block end on a line by itself, search for a
        # matching block start on a line by itself. If there is one, match
        # its indentation. Question: Could we avoid treating this as a
        # special case? It has some similarities to the non-templated test
        # case test/fixtures/linter/indentation_error_contained.sql, in that
        # both have lines where anchor_indent_balance drops 2 levels from one line
        # to the next, making it a bit unclear how to indent that line.
        template_line = _find_matching_start_line(previous_lines)
        # In rare circumstances there may be disbalanced pairs
        if not template_line:
            return LintResult(memory=memory)

        if template_line.line_no in memory.noncomparable_lines:
            return LintResult(memory=memory)

        self.logger.debug(
            "    [template block end] Comparing to #%s", template_line.line_no
        )
        if this_line.indent_size == template_line.indent_size:
            return LintResult(memory=memory)

        memory.problem_lines.add(this_line.line_no)

        # The previous indent.
        desired_indent = "".join(elem.raw for elem in template_line.indent_buffer)
        first_non_indent_i = len(this_line.indent_buffer)
        current_anchor = this_line.line_buffer[first_non_indent_i]
        fixes = self._coerce_indent_to(
            desired_indent=desired_indent,
            current_indent_buffer=this_line.indent_buffer,
            current_anchor=current_anchor,
        )
        self.logger.debug(
            "    !! Indentation does not match #%s. Fixes: %s",
            template_line.line_no,
            fixes,
        )
        return LintResult(
            anchor=trigger_segment,
            memory=memory,
            description=_Desc(
                len(desired_indent) // self.tab_space_size,
                this_line.indent_size,
                template_line.line_no,
            ),
            fixes=fixes,
        )


class _TemplateLineInterpreter:
    start_blocks = (
        ("placeholder", "block_start"),
        ("placeholder", "compound"),
        ("placeholder", "literal"),
        ("placeholder", "block_mid"),
    )
    indent_types = (
        ("indent", None),
        ("newline", None),
    )
    valid_start_combos = list(
        itertools.product(
            start_blocks,
            indent_types,
        )
    )
    dedent_types = (("dedent", None),)
    end_block = (
        ("placeholder", "block_end"),
        ("placeholder", "compound"),
        ("placeholder", "block_mid"),
    )
    valid_end_combos = list(
        itertools.product(
            dedent_types,
            end_block,
        )
    )

    def __init__(
        self,
        working_state: List[BaseSegment],
        templated_file: Optional[TemplatedFile],
    ) -> None:
        self.working_state = [el for el in working_state if not el.is_whitespace]
        self.templated_file = templated_file
        self._adjacent_pairs: Optional[
            List[Tuple[Tuple[str, Optional[str]], Tuple[str, Optional[str]]]]
        ] = None

    def is_single_placeholder_line(self):
        count_placeholder = 0
        for seg in self.working_state:
            if seg.is_code:
                return False
            elif seg.is_type("placeholder"):
                count_placeholder += 1

        return count_placeholder == 1

    def is_template_loop_line(self):
        for seg in self.working_state:
            if seg.is_code:
                return False
            if seg.is_type("template_loop"):
                return True
        return False

    def list_segment_and_raw_segment_types(self) -> Iterable[Tuple[str, Optional[str]]]:
        """Yields the tuple of seg type and underlying type were applicable."""
        for seg in self.working_state:
            raw_seg = self.get_raw_slices(seg)
            raw_str = raw_seg[0].slice_type if raw_seg else None
            yield (seg.type, raw_str)

    def get_adjacent_type_pairs(self):
        """Produce a list of pairs of each sequential combo of two."""
        if self._adjacent_pairs:
            return self._adjacent_pairs
        iterable = self.list_segment_and_raw_segment_types()
        a, b = itertools.tee(iterable)
        # consume the first item in b
        next(b, None)
        self._adjacent_pairs = list(zip(a, b))
        return self._adjacent_pairs

    def is_block_start(self):
        return any(
            pair in self.valid_start_combos for pair in self.get_adjacent_type_pairs()
        )

    def is_block_end(self):
        return any(
            pair in self.valid_end_combos for pair in self.get_adjacent_type_pairs()
        )

    def block_type(self) -> Optional[str]:
        """Return a block_type enum."""
        if not self.templated_file:
            return None

        if self.is_template_loop_line():
            return "mid"

        if not self.is_single_placeholder_line():
            return None

        if self.is_block_end():
            return "end"

        if self.is_block_start():
            return "start"

        return None

    def get_raw_slices(self, elem: BaseSegment) -> Optional[List[RawFileSlice]]:
        if not self.templated_file:  # pragma: no cover
            return None

        if not elem.is_type("placeholder"):
            return None

        assert elem.pos_marker, "TypeGuard"
        slices = self.templated_file.raw_slices_spanning_source_slice(
            elem.pos_marker.source_slice
>>>>>>> 2ffe8dda
        )

        for fix in fixes:
            results.append(LintResult(fix.anchor, [fix]))

        return results<|MERGE_RESOLUTION|>--- conflicted
+++ resolved
@@ -75,386 +75,10 @@
         """
         results = []
 
-<<<<<<< HEAD
         fixes = (
             ReflowSequence.from_root(context.segment, context.config)
             .reindent()
             .get_fixes()
-=======
-            # Check to see if we've got a whole number of multiples. If
-            # we do then record the number for later, otherwise raise
-            # an error. We do the comparison here so we have a reference
-            # point to do the repairs. We need a sensible previous line
-            # to base the repairs off. If there's no indent at all, then
-            # we should also take this route because there SHOULD be one.
-            if this_line.indent_size % self.tab_space_size != 0:
-                memory.problem_lines.add(this_line_no)
-
-                # The default indent is the one just reconstructs it from
-                # the indent size.
-                desired_indent = self._make_indent(
-                    indent_unit=self.indent_unit,
-                    tab_space_size=self.tab_space_size,
-                    num=indent_diff + this_indent_num,
-                )
-                # If we have the option of a hanging indent then use it.
-                if self.hanging_indents and prev_line.hanging_indent:
-                    self.logger.debug("        Use hanging indent.")
-                    desired_indent = " " * prev_line.hanging_indent
-
-                fixes = self._coerce_indent_to(
-                    desired_indent=desired_indent,
-                    current_indent_buffer=this_line.indent_buffer,
-                    current_anchor=trigger_segment,
-                )
-                return LintResult(
-                    anchor=trigger_segment,
-                    memory=memory,
-                    description=_Desc(
-                        expected=len(desired_indent) // self.tab_space_size,
-                        found=this_indent_num,
-                        has_partial_indent=has_partial_indent,
-                        compared_to=prev_line.line_no,
-                    ),
-                    fixes=fixes,
-                )
-
-            # The indent number should be at least 1, and can be UP TO
-            # and including the difference in the indent balance.
-            if comp_indent_num == this_indent_num:
-                # We have two lines indented the same, but with a different starting
-                # indent balance. This is either a problem OR a sign that one of the
-                # opening indents wasn't used. We account for the latter and then
-                # have a violation if that wasn't the case.
-
-                # Does the comparison line have enough unused indent to get us back
-                # to where we need to be? NB: This should only be applied if this is
-                # a CLOSING bracket.
-
-                # First work out if we have some closing brackets, and if so, how
-                # many.
-                b_num = 0
-                for elem in this_line.line_buffer:
-                    if not elem.is_code:
-                        continue
-                    if elem.is_type("end_bracket", "end_square_bracket"):
-                        b_num += 1
-                        continue
-                    break  # pragma: no cover
-
-                if b_num < indent_diff:
-                    # It doesn't. That means we *should* have an indent when
-                    # compared to this line and we DON'T.
-                    memory.problem_lines.add(this_line_no)
-                    return LintResult(
-                        anchor=trigger_segment,
-                        memory=memory,
-                        description=_Desc(
-                            expected=this_indent_num + 1,
-                            found=this_indent_num,
-                            has_partial_indent=has_partial_indent,
-                            compared_to=prev_line.line_no,
-                        ),
-                        # Coerce the indent to what we think it should be.
-                        fixes=self._coerce_indent_to(
-                            desired_indent=self._make_indent(
-                                num=this_indent_num + 1,
-                                tab_space_size=self.tab_space_size,
-                                indent_unit=self.indent_unit,
-                            ),
-                            current_indent_buffer=this_line.indent_buffer,
-                            current_anchor=trigger_segment,
-                        ),
-                    )
-            elif (
-                this_indent_num < comp_indent_num
-                or this_indent_num > comp_indent_num + indent_diff
-            ):
-                memory.problem_lines.add(this_line_no)
-                desired_indent = self._make_indent(
-                    num=comp_indent_num,
-                    indent_unit=self.indent_unit,
-                    tab_space_size=self.tab_space_size,
-                )
-                fixes = self._coerce_indent_to(
-                    desired_indent=desired_indent,
-                    current_indent_buffer=this_line.indent_buffer,
-                    current_anchor=trigger_segment,
-                )
-                return LintResult(
-                    anchor=trigger_segment,
-                    memory=memory,
-                    description=_Desc(
-                        expected=comp_indent_num,
-                        found=this_indent_num,
-                        has_partial_indent=has_partial_indent,
-                        compared_to=prev_line.line_no,
-                    ),
-                    fixes=fixes,
-                )
-
-        # This was a valid comparison, so if it doesn't flag then
-        # we can assume that we're ok.
-        self.logger.debug("    Indent deemed ok comparing to #%s", prev_line_no)
-        comment_fix = self._calculate_comment_fixes(
-            memory, previous_line_numbers, this_line
-        )
-        return comment_fix or LintResult(memory=memory)
-
-    def _calculate_comment_fixes(
-        self, memory: _Memory, previous_line_numbers: List[int], this_line: _LineSummary
-    ) -> Optional[LintResult]:
-        # Given that this line is ok, consider if the preceding lines are
-        # comments. If they are, lint the indentation of the comment(s).
-        fixes: List[LintFix] = []
-        anchor: Optional[BaseSegment] = None
-        for n in previous_line_numbers:
-            if n not in memory.comment_lines:
-                break
-            # The previous line WAS a comment.
-            prev_line = memory.line_summaries[n]
-            if this_line.indent_size != prev_line.indent_size:
-                # It's not aligned.
-                # Find the anchor first.
-                for seg in prev_line.line_buffer:
-                    if seg.is_type("comment"):
-                        anchor = seg
-                        break
-
-                if not anchor:  # pragma: no cover
-                    continue
-
-                fixes += self._coerce_indent_to(
-                    desired_indent="".join(
-                        elem.raw for elem in this_line.indent_buffer
-                    ),
-                    current_indent_buffer=prev_line.indent_buffer,
-                    current_anchor=anchor,
-                )
-
-                memory.problem_lines.add(n)
-
-        if not fixes:
-            return None
-
-        return LintResult(
-            anchor=anchor,
-            memory=memory,
-            description="Comment not aligned with following line.",
-            fixes=fixes,
-        )
-
-    def _handle_hanging_indents(
-        self,
-        this_line: _LineSummary,
-        previous_lines: List[_LineSummary],
-        memory: _Memory,
-    ) -> Optional[LintResult]:
-        if len(previous_lines) == 0:
-            return None
-
-        last_line = _find_last_meaningful_line(previous_lines)
-        if not last_line:
-            return None
-        # Handle Hanging Indents
-        is_anchor_indent_match = (
-            this_line.anchor_indent_balance == last_line.anchor_indent_balance
-        )
-        is_end_indent_match = this_line.indent_size == last_line.indent_size
-        is_known_hanging_line = last_line.line_no in memory.hanging_lines
-        # There MUST also be a non-zero indent. Otherwise we're just on the
-        # baseline.
-        if this_line.indent_size <= 0:
-            return None
-
-        # NB: Hangers are only allowed if there was content after the last
-        # indent on the previous line. Otherwise it's just an indent.
-        is_hanging_match = this_line.indent_size == last_line.hanging_indent
-        # Or they're if the indent balance is the same and the indent is the
-        # same AND the previous line was a hanger
-        is_matching_previous = (
-            is_anchor_indent_match and is_end_indent_match and is_known_hanging_line
-        )
-        if not is_matching_previous and not is_hanging_match:
-            return None
-        memory.hanging_lines.add(this_line.line_no)
-        self.logger.debug("    Hanger Line. #%s", this_line.line_no)
-        self.logger.debug("    Last Line: %s", last_line)
-        return LintResult(memory=memory)
-
-    def _handle_template_blocks(
-        self,
-        this_line: _LineSummary,
-        trigger_segment: BaseSegment,
-        previous_lines: List[_LineSummary],
-        memory: _Memory,
-    ):
-        # For a template block end on a line by itself, search for a
-        # matching block start on a line by itself. If there is one, match
-        # its indentation. Question: Could we avoid treating this as a
-        # special case? It has some similarities to the non-templated test
-        # case test/fixtures/linter/indentation_error_contained.sql, in that
-        # both have lines where anchor_indent_balance drops 2 levels from one line
-        # to the next, making it a bit unclear how to indent that line.
-        template_line = _find_matching_start_line(previous_lines)
-        # In rare circumstances there may be disbalanced pairs
-        if not template_line:
-            return LintResult(memory=memory)
-
-        if template_line.line_no in memory.noncomparable_lines:
-            return LintResult(memory=memory)
-
-        self.logger.debug(
-            "    [template block end] Comparing to #%s", template_line.line_no
-        )
-        if this_line.indent_size == template_line.indent_size:
-            return LintResult(memory=memory)
-
-        memory.problem_lines.add(this_line.line_no)
-
-        # The previous indent.
-        desired_indent = "".join(elem.raw for elem in template_line.indent_buffer)
-        first_non_indent_i = len(this_line.indent_buffer)
-        current_anchor = this_line.line_buffer[first_non_indent_i]
-        fixes = self._coerce_indent_to(
-            desired_indent=desired_indent,
-            current_indent_buffer=this_line.indent_buffer,
-            current_anchor=current_anchor,
-        )
-        self.logger.debug(
-            "    !! Indentation does not match #%s. Fixes: %s",
-            template_line.line_no,
-            fixes,
-        )
-        return LintResult(
-            anchor=trigger_segment,
-            memory=memory,
-            description=_Desc(
-                len(desired_indent) // self.tab_space_size,
-                this_line.indent_size,
-                template_line.line_no,
-            ),
-            fixes=fixes,
-        )
-
-
-class _TemplateLineInterpreter:
-    start_blocks = (
-        ("placeholder", "block_start"),
-        ("placeholder", "compound"),
-        ("placeholder", "literal"),
-        ("placeholder", "block_mid"),
-    )
-    indent_types = (
-        ("indent", None),
-        ("newline", None),
-    )
-    valid_start_combos = list(
-        itertools.product(
-            start_blocks,
-            indent_types,
-        )
-    )
-    dedent_types = (("dedent", None),)
-    end_block = (
-        ("placeholder", "block_end"),
-        ("placeholder", "compound"),
-        ("placeholder", "block_mid"),
-    )
-    valid_end_combos = list(
-        itertools.product(
-            dedent_types,
-            end_block,
-        )
-    )
-
-    def __init__(
-        self,
-        working_state: List[BaseSegment],
-        templated_file: Optional[TemplatedFile],
-    ) -> None:
-        self.working_state = [el for el in working_state if not el.is_whitespace]
-        self.templated_file = templated_file
-        self._adjacent_pairs: Optional[
-            List[Tuple[Tuple[str, Optional[str]], Tuple[str, Optional[str]]]]
-        ] = None
-
-    def is_single_placeholder_line(self):
-        count_placeholder = 0
-        for seg in self.working_state:
-            if seg.is_code:
-                return False
-            elif seg.is_type("placeholder"):
-                count_placeholder += 1
-
-        return count_placeholder == 1
-
-    def is_template_loop_line(self):
-        for seg in self.working_state:
-            if seg.is_code:
-                return False
-            if seg.is_type("template_loop"):
-                return True
-        return False
-
-    def list_segment_and_raw_segment_types(self) -> Iterable[Tuple[str, Optional[str]]]:
-        """Yields the tuple of seg type and underlying type were applicable."""
-        for seg in self.working_state:
-            raw_seg = self.get_raw_slices(seg)
-            raw_str = raw_seg[0].slice_type if raw_seg else None
-            yield (seg.type, raw_str)
-
-    def get_adjacent_type_pairs(self):
-        """Produce a list of pairs of each sequential combo of two."""
-        if self._adjacent_pairs:
-            return self._adjacent_pairs
-        iterable = self.list_segment_and_raw_segment_types()
-        a, b = itertools.tee(iterable)
-        # consume the first item in b
-        next(b, None)
-        self._adjacent_pairs = list(zip(a, b))
-        return self._adjacent_pairs
-
-    def is_block_start(self):
-        return any(
-            pair in self.valid_start_combos for pair in self.get_adjacent_type_pairs()
-        )
-
-    def is_block_end(self):
-        return any(
-            pair in self.valid_end_combos for pair in self.get_adjacent_type_pairs()
-        )
-
-    def block_type(self) -> Optional[str]:
-        """Return a block_type enum."""
-        if not self.templated_file:
-            return None
-
-        if self.is_template_loop_line():
-            return "mid"
-
-        if not self.is_single_placeholder_line():
-            return None
-
-        if self.is_block_end():
-            return "end"
-
-        if self.is_block_start():
-            return "start"
-
-        return None
-
-    def get_raw_slices(self, elem: BaseSegment) -> Optional[List[RawFileSlice]]:
-        if not self.templated_file:  # pragma: no cover
-            return None
-
-        if not elem.is_type("placeholder"):
-            return None
-
-        assert elem.pos_marker, "TypeGuard"
-        slices = self.templated_file.raw_slices_spanning_source_slice(
-            elem.pos_marker.source_slice
->>>>>>> 2ffe8dda
         )
 
         for fix in fixes:
