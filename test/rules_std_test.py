"""Tests for the standard set of rules."""

import pytest

from sqlfluff.rules.std import std_rule_set
from sqlfluff.linter import Linter
from sqlfluff.config import FluffConfig


def get_rule_from_set(code, config):
    """Fetch a rule from the rule set."""
    for r in std_rule_set.get_rulelist(config=config):
        if r.code == code:
            return r
    raise ValueError("{0!r} not in {1!r}".format(code, std_rule_set))


def assert_rule_fail_in_sql(code, sql, configs=None):
    """Assert that a given rule does fail on the given sql."""
    # Configs allows overrides if we want to use them.
    cfg = FluffConfig(configs=configs)
    r = get_rule_from_set(code, config=cfg)
    parsed, _, _ = Linter(config=cfg).parse_string(sql)
    print("Parsed:\n {0}".format(parsed.stringify()))
    lerrs, _, _, _ = r.crawl(parsed, fix=True)
    print("Errors Found: {0}".format(lerrs))
    assert any(v.rule.code == code for v in lerrs)
    fixed = parsed  # use this as our buffer (yes it's a bit of misnomer right here)
    while True:
        # We get the errors again, but this time skip the assertion
        # because we're in the loop. If we asserted on every loop then
        # we're stuffed.
        lerrs, _, _, _ = r.crawl(fixed, fix=True)
        print("Errors Found: {0}".format(lerrs))
        fixes = []
        for e in lerrs:
            fixes += e.fixes
        if not fixes:
            print("Done")
            break
        print("Fixes to apply: {0}".format(fixes))
        l_fixes = fixes  # Save the fixes to compare to later
        fixed, fixes = fixed.apply_fixes(fixes)
        # iterate until all fixes applied
        if fixes:
            if fixes == l_fixes:
                raise RuntimeError(
                    "Fixes aren't being applied: {0!r}".format(fixes))

    return fixed.raw


def assert_rule_pass_in_sql(code, sql, configs=None):
    """Assert that a given rule doesn't fail on the given sql."""
    # Configs allows overrides if we want to use them.
    cfg = FluffConfig(configs=configs)
    r = get_rule_from_set(code, config=cfg)
    parsed, _, _ = Linter(config=cfg).parse_string(sql)
    print("Parsed:\n {0}".format(parsed.stringify()))
    lerrs, _, _, _ = r.crawl(parsed, fix=True)
    print("Errors Found: {0}".format(lerrs))
    assert not any(v.rule.code == code for v in lerrs)


# ############## STD RULES TESTS
@pytest.mark.parametrize("rule,pass_fail,qry,fixed,configs", [
    ("L001", 'fail', 'SELECT 1     \n', 'SELECT 1\n', None),
    ('L002', 'fail', '    \t    \t    SELECT 1', None, None),
    ('L003', 'fail', '     SELECT 1', 'SELECT 1', None),
    ('L004', 'pass', '   \nSELECT 1', None, None),
    ('L004', 'pass', '\t\tSELECT 1\n', None, None),
    ('L004', 'fail', '   \n  \t \n  SELECT 1', None, None),
    ('L005', 'fail', 'SELECT 1 ,4', 'SELECT 1,4', None),
    ('L008', 'pass', 'SELECT 1, 4', None, None),
    ('L008', 'fail', 'SELECT 1,   4', 'SELECT 1, 4', None),
    ('L014', 'pass', 'SELECT a, b', None, None),
    ('L014', 'pass', 'SELECT A, B', None, None),
    # Check we get fails for using DISTINCT apparently incorrectly
    ("L015", 'fail', 'SELECT DISTINCT(a)', None, None),
    ("L015", 'fail', 'SELECT DISTINCT(a + b) * c', None, None),
    # Space after DISTINCT makes it okay...
    ("L015", 'pass', 'SELECT DISTINCT (a)', None, None),  # A bit iffy...
    ("L015", 'pass', 'SELECT DISTINCT (a + b) * c', None, None),  # Definitely okay
    # Test that fixes are consistent
    ('L014', 'fail', 'SELECT a,   B', 'SELECT a,   b', None),
    ('L014', 'fail', 'SELECT B,   a', 'SELECT B,   A', None),
    # Test that NULL is classed as a keyword and not an identifier
    ('L014', 'pass', 'SELECT NULL,   a', None, None),
    ('L010', 'fail', 'SELECT null,   a', 'SELECT NULL,   a', None),
    # Test that we don't fail * operators in brackets
    ('L006', 'pass', 'SELECT COUNT(*) FROM tbl\n', None, None),
    # Long lines (with config override)
    ('L016', 'pass', 'SELECT COUNT(*) FROM tbl\n', None,
     {'rules': {'max_line_length': 30}}),
    # Check we move comments correctly
    ('L016', 'fail', 'SELECT 1 -- Some Comment\n',
     '-- Some Comment\nSELECT 1\n',
     {'rules': {'max_line_length': 18}}),
    # Check we can add newlines after dedents (with an indent)
    ('L016', 'fail', '    SELECT COUNT(*) FROM tbl\n',
     '    SELECT\n        COUNT(*)\n    FROM tbl\n',
     {'rules': {'max_line_length': 20}}),
    # Check we handle indents nicely
    ('L016', 'fail', 'SELECT 12345\n',
     'SELECT\n    12345\n',
     {'rules': {'max_line_length': 10}}),
    # Check priority of fixes
    ('L016', 'fail', 'SELECT COUNT(*) FROM tbl -- Some Comment\n',
     '-- Some Comment\nSELECT\n    COUNT(*)\nFROM tbl\n',
     {'rules': {'max_line_length': 18}}),
    # Test that we don't have the "inconsistent" bug
    ('L010', 'fail', 'SeLeCt 1', 'SELECT 1', None),
    ('L010', 'fail', 'SeLeCt 1 from blah', 'SELECT 1 FROM blah', None),
    # Github Bug #99. Python2 Issues with fixing L003
    ('L003', 'fail', '  select 1 from tbl;', 'select 1 from tbl;', None),
    # Github Bug #207
    ('L006', 'pass', "select\n    field,\n    date(field_1) - date(field_2) as diff\nfrom table", None, None),
    # Github Bug #203
    ('L003', 'pass', "SELECT\n    -- Compute the thing\n    (a + b) AS c\nFROM\n    acceptable_buckets", None, None),
    ('L003', 'pass',
     ("SELECT\n    user_id\nFROM\n    age_data\nJOIN\n    audience_size\n    USING (user_id, list_id)\n"
      "-- We LEFT JOIN because blah\nLEFT JOIN\n    verts\n    USING\n        (user_id)"),
     None, None),
<<<<<<< HEAD
    # Leading commas
    ('L019', 'fail', 'SELECT\n    a\n    , b\n    FROM c', None,
     {'rules': {'L019': {'comma_style': 'trailing'}}}),
    ('L019', 'pass', 'SELECT\n    a\n    , b\n    FROM c', None,
     {'rules': {'L019': {'comma_style': 'leading'}}}),
    # Trailing commas
    ('L019', 'fail', 'SELECT\n    a,\n    b\n    FROM c', None,
     {'rules': {'L019': {'comma_style': 'leading'}}}),
    ('L019', 'pass', 'SELECT\n    a,\n    b\n    FROM c', None,
     {'rules': {'L019': {'comma_style': 'trailing'}}}),
=======
    # Configurable indents work.
    # a) default
    ('L003', 'pass', 'SELECT a, b, c\nFROM my_tbl\nLEFT JOIN another_tbl USING(a)', None, None),
    # b) specific
    ('L003', 'pass', 'SELECT a, b, c\nFROM my_tbl\nLEFT JOIN another_tbl USING(a)', None,
     {'indentation': {'indented_joins': False}}),
    # c) specific True, but passing
    ('L003', 'pass', 'SELECT a, b, c\nFROM my_tbl\n    LEFT JOIN another_tbl USING(a)', None,
     {'indentation': {'indented_joins': True}}),
    # d) specific True, but failing
    ('L003', 'fail',
     'SELECT a, b, c\nFROM my_tbl\nLEFT JOIN another_tbl USING(a)',
     'SELECT a, b, c\nFROM my_tbl\n    LEFT JOIN another_tbl USING(a)',
     {'indentation': {'indented_joins': True}}),
    # e) specific False, and failing
    ('L003', 'fail',
     'SELECT a, b, c\nFROM my_tbl\n    LEFT JOIN another_tbl USING(a)',
     'SELECT a, b, c\nFROM my_tbl\nLEFT JOIN another_tbl USING(a)',
     {'indentation': {'indented_joins': False}})
>>>>>>> cb47c08f
])
def test__rules__std_string(rule, pass_fail, qry, fixed, configs):
    """Test that a rule passes/fails on a given string.

    Optionally, also test the fixed string if provided.
    """
    if pass_fail == 'fail':
        res = assert_rule_fail_in_sql(rule, qry, configs=configs)
        # If a `fixed` value is provided then check it matches
        if fixed:
            assert res == fixed
    elif pass_fail == 'pass':
        assert_rule_pass_in_sql(rule, qry, configs=configs)
    else:
        raise ValueError(
            "Test setup fail: Unexpected value for pass_fail: {0!r}".format(
                pass_fail))


@pytest.mark.parametrize("rule,path,violations", [
    ('L001', 'test/fixtures/linter/indentation_errors.sql', [(4, 24)]),
    ('L002', 'test/fixtures/linter/indentation_errors.sql', [(3, 1), (4, 1)]),
    ('L003', 'test/fixtures/linter/indentation_errors.sql', [(2, 4), (3, 4), (4, 6)]),
    ('L004', 'test/fixtures/linter/indentation_errors.sql', [(3, 1), (4, 1), (5, 1)]),
    # Check we get comma (with leading space/newline) whitespace errors
    # NB The newline before the comma, should report on the comma, not the newline for clarity.
    ('L005', 'test/fixtures/linter/whitespace_errors.sql', [(2, 9)]),
    ('L019', 'test/fixtures/linter/whitespace_errors.sql', [(4, 1)]),
    # Check we get comma (with incorrect trailing space) whitespace errors,
    # but also no false positives on line 4 or 5.
    ('L008', 'test/fixtures/linter/whitespace_errors.sql', [(3, 12)]),
    # Check we get operator whitespace errors and it works with brackets
    ('L006', 'test/fixtures/linter/operator_errors.sql',
     [(3, 8), (4, 10), (7, 6), (7, 7), (7, 9), (7, 10), (7, 12), (7, 13)]),
    ('L007', 'test/fixtures/linter/operator_errors.sql', [(5, 9)]),
    # Check we DO get a violation on line 2 but NOT on line 3
    ('L006', 'test/fixtures/linter/operator_errors_negative.sql', [(2, 6), (2, 9), (5, 6), (5, 7)]),
    # Hard indentation errors
    ('L003', 'test/fixtures/linter/indentation_error_hard.sql', [(2, 4), (6, 5), (9, 13), (14, 14), (19, 5), (20, 6)]),
    # Check bracket handling with closing brackets and contained indents works.
    ('L003', 'test/fixtures/linter/indentation_error_contained.sql', []),
    # Check we handle block comments as expect. Github #236
    ('L003', 'test/fixtures/linter/block_comment_errors.sql', [(3, 1)]),
    ('L016', 'test/fixtures/linter/block_comment_errors.sql', [(1, 121), (2, 99), (4, 88)]),
])
def test__rules__std_file(rule, path, violations):
    """Test the linter finds the given errors in (and only in) the right places."""
    # Use config to look for only the rule we care about.
    lntr = Linter(config=FluffConfig(overrides=dict(rules=rule)))
    lnt = lntr.lint_path(path)
    # Reformat the test data to match the format we're expecting. We use
    # sets because we really don't care about order and if one is missing,
    # we don't care about the orders of the correct ones.
    assert set(lnt.check_tuples()) == {(rule, v[0], v[1]) for v in violations}


def test__rules__std_L003_process_raw_stack(generate_test_segments):
    """Test the _process_raw_stack function.

    Note: This test probably needs expanding. It doesn't
    really check enough of the full functionality.

    """
    cfg = FluffConfig()
    r = get_rule_from_set('L003', config=cfg)
    test_stack = generate_test_segments(['bar', '\n', '     ', 'foo', 'baar', ' \t '])
    res = r._process_raw_stack(test_stack)
    print(res)
    assert sorted(res.keys()) == [1, 2]
    assert res[2]['indent_size'] == 5
<|MERGE_RESOLUTION|>--- conflicted
+++ resolved
@@ -121,7 +121,6 @@
      ("SELECT\n    user_id\nFROM\n    age_data\nJOIN\n    audience_size\n    USING (user_id, list_id)\n"
       "-- We LEFT JOIN because blah\nLEFT JOIN\n    verts\n    USING\n        (user_id)"),
      None, None),
-<<<<<<< HEAD
     # Leading commas
     ('L019', 'fail', 'SELECT\n    a\n    , b\n    FROM c', None,
      {'rules': {'L019': {'comma_style': 'trailing'}}}),
@@ -132,7 +131,6 @@
      {'rules': {'L019': {'comma_style': 'leading'}}}),
     ('L019', 'pass', 'SELECT\n    a,\n    b\n    FROM c', None,
      {'rules': {'L019': {'comma_style': 'trailing'}}}),
-=======
     # Configurable indents work.
     # a) default
     ('L003', 'pass', 'SELECT a, b, c\nFROM my_tbl\nLEFT JOIN another_tbl USING(a)', None, None),
@@ -152,7 +150,6 @@
      'SELECT a, b, c\nFROM my_tbl\n    LEFT JOIN another_tbl USING(a)',
      'SELECT a, b, c\nFROM my_tbl\nLEFT JOIN another_tbl USING(a)',
      {'indentation': {'indented_joins': False}})
->>>>>>> cb47c08f
 ])
 def test__rules__std_string(rule, pass_fail, qry, fixed, configs):
     """Test that a rule passes/fails on a given string.
@@ -222,4 +219,4 @@
     res = r._process_raw_stack(test_stack)
     print(res)
     assert sorted(res.keys()) == [1, 2]
-    assert res[2]['indent_size'] == 5
+    assert res[2]['indent_size'] == 5