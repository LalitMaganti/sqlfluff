--- conflicted
+++ resolved
@@ -1330,11 +1330,7 @@
         # SQLFluff produces trailing newline
         if result[-1] == "":
             del result[-1]
-<<<<<<< HEAD
         assert len(result) == 26
-=======
-        assert len(result) == 17
->>>>>>> f5d726a8
     else:
         raise Exception
 
