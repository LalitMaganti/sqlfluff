--- conflicted
+++ resolved
@@ -1306,15 +1306,6 @@
     else:
         result_payload = result.output
 
-<<<<<<< HEAD
-    print("=== BEGIN RESULT OUTPUT")
-    print(result_payload)
-    print("=== END RESULT OUTPUT")
-    print("Result length:", len(result_payload.split("\n")))
-
-    if serialize == "human":
-        assert len(result_payload.split("\n")) == (31 if write_file else 32)
-=======
     # Print for debugging.
     payload_length = len(result_payload.split("\n"))
     print("=== BEGIN RESULT OUTPUT")
@@ -1324,7 +1315,6 @@
 
     if serialize == "human":
         assert payload_length == 25 if write_file else 32
->>>>>>> 44dd31a8
     elif serialize == "json":
         result = json.loads(result_payload)
         assert len(result) == 2
@@ -1340,11 +1330,7 @@
         # SQLFluff produces trailing newline
         if result[-1] == "":
             del result[-1]
-<<<<<<< HEAD
-        assert len(result) == 26
-=======
         assert len(result) == 18
->>>>>>> 44dd31a8
     else:
         raise Exception
 
